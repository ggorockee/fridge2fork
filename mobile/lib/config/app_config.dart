--- conflicted
+++ resolved
@@ -49,11 +49,6 @@
   /// 환경 설정 초기화 (.env 파일의 ENVIRONMENT 값에 따라 자동 결정)
   static Future<void> initialize() async {
     try {
-<<<<<<< HEAD
-      // 공통 설정 로드 (파일이 없어도 계속 진행)
-      try {
-        await dotenv.load(fileName: '.env.common');
-=======
       bool envFileLoaded = false;
 
       // 1단계: .env 파일을 먼저 로드하여 ENVIRONMENT 값 확인
@@ -81,18 +76,11 @@
           await dotenv.load(fileName: '.env.common');
           envFileLoaded = true;
         }
->>>>>>> a1ea9a89
         debugPrint('✅ Loaded .env.common');
       } catch (e) {
         debugPrint('ℹ️ .env.common not found, using defaults: $e');
       }
 
-<<<<<<< HEAD
-      // 환경별 설정 로드 및 병합 (파일이 없어도 계속 진행)
-      final envFile = environment == AppEnvironment.development ? '.env.dev' : '.env.prod';
-      try {
-        await dotenv.load(fileName: envFile, mergeWith: dotenv.env);
-=======
       // 4단계: 환경별 설정 파일 로드 및 병합
       final envFile = _getEnvFileName(_currentEnvironment);
       try {
@@ -102,21 +90,12 @@
           await dotenv.load(fileName: envFile);
           envFileLoaded = true;
         }
->>>>>>> a1ea9a89
         debugPrint('✅ Loaded $envFile');
       } catch (e) {
         debugPrint('ℹ️ $envFile not found, using defaults: $e');
       }
 
       _isInitialized = true;
-<<<<<<< HEAD
-      debugPrint('✅ AppConfig initialized for ${environment.value} environment');
-      debugPrint('🔧 API Base URL: $apiBaseUrl');
-    } catch (e) {
-      debugPrint('❌ Failed to initialize AppConfig: $e');
-      _isInitialized = false;
-      rethrow;
-=======
       debugPrint('✅ AppConfig initialized for ${_currentEnvironment.value} environment');
 
       // dotenv가 초기화된 경우에만 값 출력
@@ -143,7 +122,6 @@
         return '.env.dev';
       case AppEnvironment.production:
         return '.env.prod';
->>>>>>> a1ea9a89
     }
   }
 
